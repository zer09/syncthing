// Copyright (C) 2014 The Syncthing Authors.
//
// This Source Code Form is subject to the terms of the Mozilla Public
// License, v. 2.0. If a copy of the MPL was not distributed with this file,
// You can obtain one at http://mozilla.org/MPL/2.0/.

package config

import (
	"fmt"
	"os"
	"path/filepath"
	"runtime"
	"strings"

	"github.com/syncthing/syncthing/lib/osutil"
	"github.com/syncthing/syncthing/lib/protocol"
)

type FolderConfiguration struct {
	ID                    string                      `xml:"id,attr" json:"id"`
	Label                 string                      `xml:"label,attr" json:"label"`
	RawPath               string                      `xml:"path,attr" json:"path"`
	Type                  FolderType                  `xml:"type,attr" json:"type"`
	Devices               []FolderDeviceConfiguration `xml:"device" json:"devices"`
	RescanIntervalS       int                         `xml:"rescanIntervalS,attr" json:"rescanIntervalS"`
	IgnorePerms           bool                        `xml:"ignorePerms,attr" json:"ignorePerms"`
	AutoNormalize         bool                        `xml:"autoNormalize,attr" json:"autoNormalize"`
	MinDiskFreePct        float64                     `xml:"minDiskFreePct" json:"minDiskFreePct"`
	Versioning            VersioningConfiguration     `xml:"versioning" json:"versioning"`
	Copiers               int                         `xml:"copiers" json:"copiers"` // This defines how many files are handled concurrently.
	Pullers               int                         `xml:"pullers" json:"pullers"` // Defines how many blocks are fetched at the same time, possibly between separate copier routines.
	Hashers               int                         `xml:"hashers" json:"hashers"` // Less than one sets the value to the number of cores. These are CPU bound due to hashing.
	Order                 PullOrder                   `xml:"order" json:"order"`
	IgnoreDelete          bool                        `xml:"ignoreDelete" json:"ignoreDelete"`
	ScanProgressIntervalS int                         `xml:"scanProgressIntervalS" json:"scanProgressIntervalS"` // Set to a negative value to disable. Value of 0 will get replaced with value of 2 (default value)
	PullerSleepS          int                         `xml:"pullerSleepS" json:"pullerSleepS"`
	PullerPauseS          int                         `xml:"pullerPauseS" json:"pullerPauseS"`
	MaxConflicts          int                         `xml:"maxConflicts" json:"maxConflicts"`
	DisableSparseFiles    bool                        `xml:"disableSparseFiles" json:"disableSparseFiles"`
	DisableTempIndexes    bool                        `xml:"disableTempIndexes" json:"disableTempIndexes"`
	Fsync                 bool                        `xml:"fsync" json:"fsync"`
	DisableWeakHash       bool                        `xml:"disableWeakHash" json:"disableWeakHash"`
<<<<<<< HEAD
	DeleteLocalChanges    bool                        `xml:"deleteLocalChanges" json:"deleteLocalChanges"`
=======
	Paused                bool                        `xml:"paused" json:"paused"`
>>>>>>> f5a310ad

	cachedPath string

	DeprecatedReadOnly bool `xml:"ro,attr,omitempty" json:"-"`
}

type FolderDeviceConfiguration struct {
	DeviceID     protocol.DeviceID `xml:"id,attr" json:"deviceID"`
	IntroducedBy protocol.DeviceID `xml:"introducedBy,attr" json:"introducedBy"`
}

func NewFolderConfiguration(id, path string) FolderConfiguration {
	f := FolderConfiguration{
		ID:      id,
		RawPath: path,
	}
	f.prepare()
	return f
}

func (f FolderConfiguration) Copy() FolderConfiguration {
	c := f
	c.Devices = make([]FolderDeviceConfiguration, len(f.Devices))
	copy(c.Devices, f.Devices)
	c.Versioning = f.Versioning.Copy()
	return c
}

func (f FolderConfiguration) Path() string {
	// This is intentionally not a pointer method, because things like
	// cfg.Folders["default"].Path() should be valid.

	if f.cachedPath == "" && f.RawPath != "" {
		l.Infoln("bug: uncached path call (should only happen in tests)")
		return f.cleanedPath()
	}
	return f.cachedPath
}

func (f *FolderConfiguration) CreateMarker() error {
	if !f.HasMarker() {
		marker := filepath.Join(f.Path(), ".stfolder")
		fd, err := os.Create(marker)
		if err != nil {
			return err
		}
		fd.Close()
		if err := osutil.SyncDir(filepath.Dir(marker)); err != nil {
			l.Infof("fsync %q failed: %v", filepath.Dir(marker), err)
		}
		osutil.HideFile(marker)
	}

	return nil
}

func (f *FolderConfiguration) HasMarker() bool {
	_, err := os.Stat(filepath.Join(f.Path(), ".stfolder"))
	return err == nil
}

func (f FolderConfiguration) Description() string {
	if f.Label == "" {
		return f.ID
	}
	return fmt.Sprintf("%q (%s)", f.Label, f.ID)
}

func (f *FolderConfiguration) DeviceIDs() []protocol.DeviceID {
	deviceIDs := make([]protocol.DeviceID, len(f.Devices))
	for i, n := range f.Devices {
		deviceIDs[i] = n.DeviceID
	}
	return deviceIDs
}

func (f *FolderConfiguration) prepare() {
	if f.RawPath != "" {
		// The reason it's done like this:
		// C:          ->  C:\            ->  C:\        (issue that this is trying to fix)
		// C:\somedir  ->  C:\somedir\    ->  C:\somedir
		// C:\somedir\ ->  C:\somedir\\   ->  C:\somedir
		// This way in the tests, we get away without OS specific separators
		// in the test configs.
		f.RawPath = filepath.Dir(f.RawPath + string(filepath.Separator))

		// If we're not on Windows, we want the path to end with a slash to
		// penetrate symlinks. On Windows, paths must not end with a slash.
		if runtime.GOOS != "windows" && f.RawPath[len(f.RawPath)-1] != filepath.Separator {
			f.RawPath = f.RawPath + string(filepath.Separator)
		}
	}

	f.cachedPath = f.cleanedPath()

	if f.RescanIntervalS > MaxRescanIntervalS {
		f.RescanIntervalS = MaxRescanIntervalS
	} else if f.RescanIntervalS < 0 {
		f.RescanIntervalS = 0
	}

	if f.Versioning.Params == nil {
		f.Versioning.Params = make(map[string]string)
	}
}

func (f *FolderConfiguration) cleanedPath() string {
	if f.RawPath == "" {
		return ""
	}

	cleaned := f.RawPath

	// Attempt tilde expansion; leave unchanged in case of error
	if path, err := osutil.ExpandTilde(cleaned); err == nil {
		cleaned = path
	}

	// Attempt absolutification; leave unchanged in case of error
	if !filepath.IsAbs(cleaned) {
		// Abs() looks like a fairly expensive syscall on Windows, while
		// IsAbs() is a whole bunch of string mangling. I think IsAbs() may be
		// somewhat faster in the general case, hence the outer if...
		if path, err := filepath.Abs(cleaned); err == nil {
			cleaned = path
		}
	}

	// Attempt to enable long filename support on Windows. We may still not
	// have an absolute path here if the previous steps failed.
	if runtime.GOOS == "windows" && filepath.IsAbs(cleaned) && !strings.HasPrefix(f.RawPath, `\\`) {
		return `\\?\` + cleaned
	}

	// If we're not on Windows, we want the path to end with a slash to
	// penetrate symlinks. On Windows, paths must not end with a slash.
	if runtime.GOOS != "windows" && cleaned[len(cleaned)-1] != filepath.Separator {
		cleaned = cleaned + string(filepath.Separator)
	}

	return cleaned
}

type FolderDeviceConfigurationList []FolderDeviceConfiguration

func (l FolderDeviceConfigurationList) Less(a, b int) bool {
	return l[a].DeviceID.Compare(l[b].DeviceID) == -1
}

func (l FolderDeviceConfigurationList) Swap(a, b int) {
	l[a], l[b] = l[b], l[a]
}

func (l FolderDeviceConfigurationList) Len() int {
	return len(l)
}<|MERGE_RESOLUTION|>--- conflicted
+++ resolved
@@ -41,11 +41,8 @@
 	DisableTempIndexes    bool                        `xml:"disableTempIndexes" json:"disableTempIndexes"`
 	Fsync                 bool                        `xml:"fsync" json:"fsync"`
 	DisableWeakHash       bool                        `xml:"disableWeakHash" json:"disableWeakHash"`
-<<<<<<< HEAD
 	DeleteLocalChanges    bool                        `xml:"deleteLocalChanges" json:"deleteLocalChanges"`
-=======
 	Paused                bool                        `xml:"paused" json:"paused"`
->>>>>>> f5a310ad
 
 	cachedPath string
 
